/*

    Copyright 2023 Marcus Antonelli

    Licensed under the Apache License, Version 2.0 (the "License");
    you may not use this file except in compliance with the License.
    You may obtain a copy of the License at:

        http://www.apache.org/licenses/LICENSE-2.0

    Unless required by applicable law or agreed to in writing, software
    distributed under the License is distributed on an "AS IS" BASIS,
    WITHOUT WARRANTIES OR CONDITIONS OF ANY KIND, either express or implied.
    See the License for the specific language governing permissions and
    limitations under the License.

*/

#ifndef HERACLES_EXT_HASH_H
#define HERACLES_EXT_HASH_H

#include "config.h"

// Go through these includes later
#include <string>
#include <list>
#include <mutex>
#include <vector>
#include <map>

/*

    Extendible Hash Tables (EHTs) are a data structure used in database
    systems. They use dynamic hashing to store directory-bucket pairs
    for efficient page access.

<<<<<<< HEAD
       Directories (hash)       Buckets (key k, value v)

           |==========|            |============|
           |    01     ============> Key->Value |
           |==========|            |============|
           |    10     ============> Key->Value |
           |==========|            |============|
           |    00     ============> Key->Value |
           |==========|            |============|
           |    11     ============> Key->Value |
           |==========|            |============|

    To access Pages, you search the table with a page_id_t (Page ID).
=======
    Basic structure:
                                                                
       Directories (hashes)     Buckets (key, value)       

           |==========|            |==========|    
           |    01     ============>   Data      
           |==========|            |==========|    
           |    10     ============>   Data      
           |==========|            |==========|    
           |    00     ============>   Data      
           |==========|            |==========|    
           |    11     ============>   Data     
           |==========|            |==========|    
 
    To access data, you search the table with a page_id_t (Page ID)
>>>>>>> 2257c4cc

*/

/* Status codes */
enum class EHTStatus {
    GENERAL_SUCCESS,
    GENERAL_FAILURE,
    INDEX_OUT_OF_BOUNDS,
    NONEXISTENT_KEY
};

/* Key-value template class for EHT */
template <typename k, typename v>
class ExtendibleHashTable {

    struct Bucket {
        Bucket() = default;
        Bucket(bkt_id_t bktId, size_t bktDepth) : id(bktId), depth(bktDepth) {}

        bool overflowed = false;    // Bucket overflow
        std::map<k, v> items;       // Key-value pairs
        bkt_id_t id = 0;            // Identifier
        size_t depth = 0;           // Local depth
    };

public:

    ExtendibleHashTable(size_t size) :
        nBkt(1), nPairs(0), depth(0) {
        directory.emplace_back(new Bucket(0, 0));
    }

    size_t getGlobalDepth() const;
    size_t getLocalDepth(bkt_id_t bucket_id) const;
    size_t getNumBuckets() const;

    EHTStatus grab(const k& key, v& val);
    EHTStatus del(const k& key);
    EHTStatus put(const k& key, const v& val);
    size_t size() const { return nPairs; }

private:

    std::mutex latch;           // Mutex for concurrency
    size_t nBkt;              // Number of active buckets
    size_t depth;               // Global depth
    size_t nPairs;              // Key-value pair count in the table
    std::vector<std::shared_ptr<Bucket>> directory; // Smart ptr directory->bucket

    std::unique_ptr<Bucket> split(std::shared_ptr<Bucket>&);
    size_t hashKey(const k& key);
    bkt_id_t bktIndex(const k& key);

};

#endif<|MERGE_RESOLUTION|>--- conflicted
+++ resolved
@@ -34,7 +34,6 @@
     systems. They use dynamic hashing to store directory-bucket pairs
     for efficient page access.
 
-<<<<<<< HEAD
        Directories (hash)       Buckets (key k, value v)
 
            |==========|            |============|
@@ -48,23 +47,6 @@
            |==========|            |============|
 
     To access Pages, you search the table with a page_id_t (Page ID).
-=======
-    Basic structure:
-                                                                
-       Directories (hashes)     Buckets (key, value)       
-
-           |==========|            |==========|    
-           |    01     ============>   Data      
-           |==========|            |==========|    
-           |    10     ============>   Data      
-           |==========|            |==========|    
-           |    00     ============>   Data      
-           |==========|            |==========|    
-           |    11     ============>   Data     
-           |==========|            |==========|    
- 
-    To access data, you search the table with a page_id_t (Page ID)
->>>>>>> 2257c4cc
 
 */
 
